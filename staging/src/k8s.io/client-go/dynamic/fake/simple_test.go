/*
Copyright 2018 The Kubernetes Authors.

Licensed under the Apache License, Version 2.0 (the "License");
you may not use this file except in compliance with the License.
You may obtain a copy of the License at

    http://www.apache.org/licenses/LICENSE-2.0

Unless required by applicable law or agreed to in writing, software
distributed under the License is distributed on an "AS IS" BASIS,
WITHOUT WARRANTIES OR CONDITIONS OF ANY KIND, either express or implied.
See the License for the specific language governing permissions and
limitations under the License.
*/

package fake

import (
	"fmt"
	"testing"

	"k8s.io/apimachinery/pkg/api/equality"
	metav1 "k8s.io/apimachinery/pkg/apis/meta/v1"
	"k8s.io/apimachinery/pkg/apis/meta/v1/unstructured"
	"k8s.io/apimachinery/pkg/runtime"
	"k8s.io/apimachinery/pkg/runtime/schema"
	"k8s.io/apimachinery/pkg/types"
	"k8s.io/apimachinery/pkg/util/diff"
)

const (
	testGroup      = "testgroup"
	testVersion    = "testversion"
	testResource   = "testkinds"
	testNamespace  = "testns"
	testName       = "testname"
	testKind       = "TestKind"
	testAPIVersion = "testgroup/testversion"
)

func newUnstructured(apiVersion, kind, namespace, name string) *unstructured.Unstructured {
	return &unstructured.Unstructured{
		Object: map[string]interface{}{
			"apiVersion": apiVersion,
			"kind":       kind,
			"metadata": map[string]interface{}{
				"namespace": namespace,
				"name":      name,
			},
		},
	}
}

func newUnstructuredWithSpec(spec map[string]interface{}) *unstructured.Unstructured {
	u := newUnstructured(testAPIVersion, testKind, testNamespace, testName)
	u.Object["spec"] = spec
	return u
}

func TestList(t *testing.T) {
	scheme := runtime.NewScheme()

	client := NewSimpleDynamicClient(scheme,
		newUnstructured("group/version", "TheKind", "ns-foo", "name-foo"),
		newUnstructured("group2/version", "TheKind", "ns-foo", "name2-foo"),
		newUnstructured("group/version", "TheKind", "ns-foo", "name-bar"),
		newUnstructured("group/version", "TheKind", "ns-foo", "name-baz"),
		newUnstructured("group2/version", "TheKind", "ns-foo", "name2-baz"),
	)
	listFirst, err := client.Resource(schema.GroupVersionResource{Group: "group", Version: "version", Resource: "thekinds"}).List(metav1.ListOptions{})
	if err != nil {
		t.Fatal(err)
	}

	expected := []unstructured.Unstructured{
		*newUnstructured("group/version", "TheKind", "ns-foo", "name-foo"),
		*newUnstructured("group/version", "TheKind", "ns-foo", "name-bar"),
		*newUnstructured("group/version", "TheKind", "ns-foo", "name-baz"),
	}
	if !equality.Semantic.DeepEqual(listFirst.Items, expected) {
		t.Fatal(diff.ObjectGoPrintDiff(expected, listFirst.Items))
	}
}

type patchTestCase struct {
	name                  string
	object                runtime.Object
	patchType             types.PatchType
	patchBytes            []byte
	wantErrMsg            string
	expectedPatchedObject runtime.Object
}

func (tc *patchTestCase) runner(t *testing.T) {
	client := NewSimpleDynamicClient(runtime.NewScheme(), tc.object)
	resourceInterface := client.Resource(schema.GroupVersionResource{Group: testGroup, Version: testVersion, Resource: testResource}).Namespace(testNamespace)

	got, recErr := resourceInterface.Patch(testName, tc.patchType, tc.patchBytes, metav1.PatchOptions{})

	if err := tc.verifyErr(recErr); err != nil {
		t.Error(err)
	}

	if err := tc.verifyResult(got); err != nil {
		t.Error(err)
	}

}

// verifyErr verifies that the given error returned from Patch is the error
// expected by the test case.
func (tc *patchTestCase) verifyErr(err error) error {
	if tc.wantErrMsg != "" && err == nil {
		return fmt.Errorf("want error, got nil")
	}

	if tc.wantErrMsg == "" && err != nil {
		return fmt.Errorf("want no error, got %v", err)
	}

	if err != nil {
		if want, got := tc.wantErrMsg, err.Error(); want != got {
			return fmt.Errorf("incorrect error: want: %q got: %q", want, got)
		}
	}
	return nil
}

func (tc *patchTestCase) verifyResult(result *unstructured.Unstructured) error {
	if tc.expectedPatchedObject == nil && result == nil {
		return nil
	}
	if !equality.Semantic.DeepEqual(result, tc.expectedPatchedObject) {
		return fmt.Errorf("unexpected diff in received object: %s", diff.ObjectGoPrintDiff(tc.expectedPatchedObject, result))
	}
	return nil
}

func TestPatch(t *testing.T) {
	testCases := []patchTestCase{
		{
			name:       "jsonpatch fails with merge type",
			object:     newUnstructuredWithSpec(map[string]interface{}{"foo": "bar"}),
			patchType:  types.StrategicMergePatchType,
			patchBytes: []byte(`[]`),
			wantErrMsg: "invalid JSON document",
		}, {
			name:      "jsonpatch works with empty patch",
			object:    newUnstructuredWithSpec(map[string]interface{}{"foo": "bar"}),
			patchType: types.JSONPatchType,
			// No-op
			patchBytes:            []byte(`[]`),
			expectedPatchedObject: newUnstructuredWithSpec(map[string]interface{}{"foo": "bar"}),
		}, {
			name:      "jsonpatch works with simple change patch",
			object:    newUnstructuredWithSpec(map[string]interface{}{"foo": "bar"}),
			patchType: types.JSONPatchType,
			// change spec.foo from bar to foobar
			patchBytes:            []byte(`[{"op": "replace", "path": "/spec/foo", "value": "foobar"}]`),
			expectedPatchedObject: newUnstructuredWithSpec(map[string]interface{}{"foo": "foobar"}),
		}, {
			name:      "jsonpatch works with simple addition",
			object:    newUnstructuredWithSpec(map[string]interface{}{"foo": "bar"}),
			patchType: types.JSONPatchType,
			// add spec.newvalue = dummy
			patchBytes:            []byte(`[{"op": "add", "path": "/spec/newvalue", "value": "dummy"}]`),
			expectedPatchedObject: newUnstructuredWithSpec(map[string]interface{}{"foo": "bar", "newvalue": "dummy"}),
		}, {
			name:      "jsonpatch works with simple deletion",
			object:    newUnstructuredWithSpec(map[string]interface{}{"foo": "bar", "toremove": "shouldnotbehere"}),
			patchType: types.JSONPatchType,
			// remove spec.newvalue = dummy
			patchBytes:            []byte(`[{"op": "remove", "path": "/spec/toremove"}]`),
			expectedPatchedObject: newUnstructuredWithSpec(map[string]interface{}{"foo": "bar"}),
		}, {
			name:      "strategic merge patch fails with JSONPatch",
			object:    newUnstructuredWithSpec(map[string]interface{}{"foo": "bar"}),
			patchType: types.StrategicMergePatchType,
			// add spec.newvalue = dummy
			patchBytes: []byte(`[{"op": "add", "path": "/spec/newvalue", "value": "dummy"}]`),
			wantErrMsg: "invalid JSON document",
		}, {
<<<<<<< HEAD
			name:       "merge patch fails as unsupported",
			object:     newUnstructured(testAPIVersion, testKind, testNamespace, testName),
			patchType:  types.MergePatchType,
			patchBytes: []byte(`{}`),
			wantErrMsg: "PatchType is not supported: application/merge-patch+json",
=======
			name:                  "merge patch works with simple replacement",
			object:                newUnstructuredWithSpec(map[string]interface{}{"foo": "bar"}),
			patchType:             types.MergePatchType,
			patchBytes:            []byte(`{ "spec": { "foo": "baz" } }`),
			expectedPatchedObject: newUnstructuredWithSpec(map[string]interface{}{"foo": "baz"}),
>>>>>>> f8024ab0
		},
		// TODO: Add tests for strategic merge using v1.Pod for example to ensure the test cases
		// demonstrate expected use cases.
	}

	for _, tc := range testCases {
		t.Run(tc.name, tc.runner)
	}
}<|MERGE_RESOLUTION|>--- conflicted
+++ resolved
@@ -181,19 +181,11 @@
 			patchBytes: []byte(`[{"op": "add", "path": "/spec/newvalue", "value": "dummy"}]`),
 			wantErrMsg: "invalid JSON document",
 		}, {
-<<<<<<< HEAD
-			name:       "merge patch fails as unsupported",
-			object:     newUnstructured(testAPIVersion, testKind, testNamespace, testName),
-			patchType:  types.MergePatchType,
-			patchBytes: []byte(`{}`),
-			wantErrMsg: "PatchType is not supported: application/merge-patch+json",
-=======
 			name:                  "merge patch works with simple replacement",
 			object:                newUnstructuredWithSpec(map[string]interface{}{"foo": "bar"}),
 			patchType:             types.MergePatchType,
 			patchBytes:            []byte(`{ "spec": { "foo": "baz" } }`),
 			expectedPatchedObject: newUnstructuredWithSpec(map[string]interface{}{"foo": "baz"}),
->>>>>>> f8024ab0
 		},
 		// TODO: Add tests for strategic merge using v1.Pod for example to ensure the test cases
 		// demonstrate expected use cases.
