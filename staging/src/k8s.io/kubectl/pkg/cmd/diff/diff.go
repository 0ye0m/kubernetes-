--- conflicted
+++ resolved
@@ -326,11 +326,8 @@
 		ResourceVersion: resourceVersion,
 	}
 
-<<<<<<< HEAD
-	_, result, err := patcher.Patch(obj.Info.Object, modified, obj.Info.Source, obj.Info.Namespace, obj.Info.Name, os.Stderr)
-=======
+
 	_, result, err := patcher.Patch(obj.Info.Object, modified, obj.Info.Source, obj.Info.Namespace, obj.Info.Name, obj.ErrOut)
->>>>>>> 41757d67
 	return result, err
 }
 
