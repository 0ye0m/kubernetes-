/*
Copyright 2015 The Kubernetes Authors All rights reserved.

Licensed under the Apache License, Version 2.0 (the "License");
you may not use this file except in compliance with the License.
You may obtain a copy of the License at

    http://www.apache.org/licenses/LICENSE-2.0

Unless required by applicable law or agreed to in writing, software
distributed under the License is distributed on an "AS IS" BASIS,
WITHOUT WARRANTIES OR CONDITIONS OF ANY KIND, either express or implied.
See the License for the specific language governing permissions and
limitations under the License.
*/

package service

import (
	"bufio"
	"fmt"
	"io/ioutil"
	"net"
	"net/http"
	"net/url"
	"os"
	"os/exec"
	"os/user"
	"path"
	"path/filepath"
	"strconv"
	"strings"
	"sync"
	"time"

	etcd "github.com/coreos/etcd/client"
	"github.com/gogo/protobuf/proto"
	log "github.com/golang/glog"
	"github.com/kardianos/osext"
	"github.com/mesos/mesos-go/auth"
	"github.com/mesos/mesos-go/auth/sasl"
	"github.com/mesos/mesos-go/auth/sasl/mech"
	mesos "github.com/mesos/mesos-go/mesosproto"
	mutil "github.com/mesos/mesos-go/mesosutil"
	bindings "github.com/mesos/mesos-go/scheduler"
	"github.com/pborman/uuid"
	"github.com/prometheus/client_golang/prometheus"
	"github.com/spf13/pflag"
	"golang.org/x/net/context"

	"k8s.io/kubernetes/contrib/mesos/pkg/election"
	execcfg "k8s.io/kubernetes/contrib/mesos/pkg/executor/config"
	"k8s.io/kubernetes/contrib/mesos/pkg/hyperkube"
	minioncfg "k8s.io/kubernetes/contrib/mesos/pkg/minion/config"
	"k8s.io/kubernetes/contrib/mesos/pkg/podutil"
	"k8s.io/kubernetes/contrib/mesos/pkg/profile"
	"k8s.io/kubernetes/contrib/mesos/pkg/runtime"
	"k8s.io/kubernetes/contrib/mesos/pkg/scheduler/components"
	"k8s.io/kubernetes/contrib/mesos/pkg/scheduler/components/algorithm/podschedulers"
	"k8s.io/kubernetes/contrib/mesos/pkg/scheduler/components/framework"
	"k8s.io/kubernetes/contrib/mesos/pkg/scheduler/components/framework/frameworkid"
	frameworkidEtcd "k8s.io/kubernetes/contrib/mesos/pkg/scheduler/components/framework/frameworkid/etcd"
	frameworkidZk "k8s.io/kubernetes/contrib/mesos/pkg/scheduler/components/framework/frameworkid/zk"
	schedcfg "k8s.io/kubernetes/contrib/mesos/pkg/scheduler/config"
	"k8s.io/kubernetes/contrib/mesos/pkg/scheduler/executorinfo"
	"k8s.io/kubernetes/contrib/mesos/pkg/scheduler/ha"
	"k8s.io/kubernetes/contrib/mesos/pkg/scheduler/meta"
	"k8s.io/kubernetes/contrib/mesos/pkg/scheduler/metrics"
	"k8s.io/kubernetes/contrib/mesos/pkg/scheduler/podtask"
	"k8s.io/kubernetes/contrib/mesos/pkg/scheduler/podtask/hostport"
	"k8s.io/kubernetes/contrib/mesos/pkg/scheduler/resources"
	"k8s.io/kubernetes/pkg/api"
	"k8s.io/kubernetes/pkg/api/resource"
	"k8s.io/kubernetes/pkg/client/cache"
	clientset "k8s.io/kubernetes/pkg/client/clientset_generated/internalclientset"
	"k8s.io/kubernetes/pkg/client/record"
	"k8s.io/kubernetes/pkg/client/restclient"
	unversionedcore "k8s.io/kubernetes/pkg/client/typed/generated/core/unversioned"
	"k8s.io/kubernetes/pkg/client/unversioned/clientcmd"
	cloud "k8s.io/kubernetes/pkg/cloudprovider/providers/mesos"
	controllerfw "k8s.io/kubernetes/pkg/controller/framework"
	"k8s.io/kubernetes/pkg/fields"
	"k8s.io/kubernetes/pkg/healthz"
	"k8s.io/kubernetes/pkg/master/ports"
	"k8s.io/kubernetes/pkg/util/sets"

	// lock to this API version, compilation will fail when this becomes unsupported
	_ "k8s.io/kubernetes/pkg/api/v1"
)

const (
	defaultMesosMaster           = "localhost:5050"
	defaultMesosUser             = "root" // should have privs to execute docker and iptables commands
	defaultFrameworkRoles        = "*"
	defaultPodRoles              = "*"
	defaultReconcileInterval     = 300 // 5m default task reconciliation interval
	defaultReconcileCooldown     = 15 * time.Second
	defaultNodeRelistPeriod      = 5 * time.Minute
	defaultFrameworkName         = "Kubernetes"
	defaultExecutorCPUs          = resources.CPUShares(0.25)  // initial CPU allocated for executor
	defaultExecutorMem           = resources.MegaBytes(128.0) // initial memory allocated for executor
	defaultExecutorInfoCacheSize = 10000
)

type SchedulerServer struct {
	port                  int
	address               net.IP
	enableProfiling       bool
	kubeconfig            string
	kubeAPIQPS            float32
	kubeAPIBurst          int
	apiServerList         []string
	etcdServerList        []string
	allowPrivileged       bool
	executorPath          string
	proxyPath             string
	mesosMaster           string
	mesosUser             string
	frameworkRoles        []string
	defaultPodRoles       []string
	mesosAuthPrincipal    string
	mesosAuthSecretFile   string
	mesosCgroupPrefix     string
	mesosExecutorCPUs     resources.CPUShares
	mesosExecutorMem      resources.MegaBytes
	checkpoint            bool
	failoverTimeout       float64
	generateTaskDiscovery bool
	frameworkStoreURI     string

	executorLogV                   int
	executorBindall                bool
	executorSuicideTimeout         time.Duration
	launchGracePeriod              time.Duration
	kubeletEnableDebuggingHandlers bool

	runProxy     bool
	proxyBindall bool
	proxyLogV    int
	proxyMode    string

	minionPathOverride    string
	minionLogMaxSize      resource.Quantity
	minionLogMaxBackups   int
	minionLogMaxAgeInDays int

	mesosAuthProvider              string
	driverPort                     uint
	hostnameOverride               string
	reconcileInterval              int64
	reconcileCooldown              time.Duration
	defaultContainerCPULimit       resources.CPUShares
	defaultContainerMemLimit       resources.MegaBytes
	schedulerConfigFileName        string
	graceful                       bool
	frameworkName                  string
	frameworkWebURI                string
	ha                             bool
	advertisedAddress              string
	serviceAddress                 net.IP
	haDomain                       string
	kmPath                         string
	clusterDNS                     net.IP
	clusterDomain                  string
<<<<<<< HEAD
	globalHousekeepingInterval     time.Duration
	housekeepingInterval           time.Duration
=======
	kubeletApiServerList           []string
>>>>>>> dba955e1
	kubeletRootDirectory           string
	kubeletDockerEndpoint          string
	kubeletPodInfraContainerImage  string
	kubeletCadvisorPort            uint
	kubeletHostNetworkSources      string
	kubeletSyncFrequency           time.Duration
	kubeletNetworkPluginName       string
	kubeletKubeconfig              string
	staticPodsConfigPath           string
	dockerCfgPath                  string
	containPodResources            bool
	nodeRelistPeriod               time.Duration
	sandboxOverlay                 string
	conntrackMax                   int
	conntrackTCPTimeoutEstablished int
	useHostPortEndpoints           bool

	executable  string // path to the binary running this service
	client      *clientset.Clientset
	driver      bindings.SchedulerDriver
	driverMutex sync.RWMutex
	mux         *http.ServeMux
}

// useful for unit testing specific funcs
type schedulerProcessInterface interface {
	End() <-chan struct{}
	Failover() <-chan struct{}
	Terminal() <-chan struct{}
}

// NewSchedulerServer creates a new SchedulerServer with default parameters
func NewSchedulerServer() *SchedulerServer {
	s := SchedulerServer{
		port:              ports.SchedulerPort,
		address:           net.ParseIP("127.0.0.1"),
		failoverTimeout:   time.Duration((1 << 62) - 1).Seconds(),
		frameworkStoreURI: "etcd://",
		kubeAPIQPS:        50.0,
		kubeAPIBurst:      100,

		runProxy:                 true,
		executorSuicideTimeout:   execcfg.DefaultSuicideTimeout,
		launchGracePeriod:        execcfg.DefaultLaunchGracePeriod,
		defaultContainerCPULimit: resources.DefaultDefaultContainerCPULimit,
		defaultContainerMemLimit: resources.DefaultDefaultContainerMemLimit,

		proxyMode: "userspace", // upstream default is "iptables" post-v1.1

		minionLogMaxSize:      minioncfg.DefaultLogMaxSize(),
		minionLogMaxBackups:   minioncfg.DefaultLogMaxBackups,
		minionLogMaxAgeInDays: minioncfg.DefaultLogMaxAgeInDays,

		mesosAuthProvider:              sasl.ProviderName,
		mesosCgroupPrefix:              minioncfg.DefaultCgroupPrefix,
		mesosMaster:                    defaultMesosMaster,
		mesosUser:                      defaultMesosUser,
		mesosExecutorCPUs:              defaultExecutorCPUs,
		mesosExecutorMem:               defaultExecutorMem,
		frameworkRoles:                 strings.Split(defaultFrameworkRoles, ","),
		defaultPodRoles:                strings.Split(defaultPodRoles, ","),
		reconcileInterval:              defaultReconcileInterval,
		reconcileCooldown:              defaultReconcileCooldown,
		checkpoint:                     true,
		frameworkName:                  defaultFrameworkName,
		ha:                             false,
		mux:                            http.NewServeMux(),
		kubeletCadvisorPort:            4194, // copied from github.com/GoogleCloudPlatform/kubernetes/blob/release-0.14/cmd/kubelet/app/server.go
		kubeletSyncFrequency:           10 * time.Second,
		kubeletEnableDebuggingHandlers: true,
		containPodResources:            true,
		nodeRelistPeriod:               defaultNodeRelistPeriod,
		conntrackTCPTimeoutEstablished: 0, // non-zero values may require hand-tuning other sysctl's on the host; do so with caution
		useHostPortEndpoints:           true,

		// non-zero values can trigger failures when updating /sys/module/nf_conntrack/parameters/hashsize
		// when kube-proxy is running in a non-root netns (init_net); setting this to a non-zero value will
		// impact connection tracking for the entire host on which kube-proxy is running. xref (k8s#19182)
		conntrackMax: 0,

		// cadvisor housekeeping related config
		housekeepingInterval:       1 * time.Second,
		globalHousekeepingInterval: 1 * time.Minute,
	}
	// cache this for later use. also useful in case the original binary gets deleted, e.g.
	// during upgrades, development deployments, etc.
	if filename, err := osext.Executable(); err != nil {
		log.Fatalf("failed to determine path to currently running executable: %v", err)
	} else {
		s.executable = filename
		s.kmPath = filename
	}

	return &s
}

func (s *SchedulerServer) addCoreFlags(fs *pflag.FlagSet) {
	fs.IntVar(&s.port, "port", s.port, "The port that the scheduler's http service runs on")
	fs.IPVar(&s.address, "address", s.address, "The IP address to serve on (set to 0.0.0.0 for all interfaces)")
	fs.BoolVar(&s.enableProfiling, "profiling", s.enableProfiling, "Enable profiling via web interface host:port/debug/pprof/")
	fs.StringSliceVar(&s.apiServerList, "api-servers", s.apiServerList, "List of Kubernetes API servers for publishing events, and reading pods and services. (ip:port), comma separated.")
	fs.StringVar(&s.kubeconfig, "kubeconfig", s.kubeconfig, "Path to kubeconfig file with authorization and master location information used by the scheduler.")
	fs.Float32Var(&s.kubeAPIQPS, "kube-api-qps", s.kubeAPIQPS, "QPS to use while talking with kubernetes apiserver")
	fs.IntVar(&s.kubeAPIBurst, "kube-api-burst", s.kubeAPIBurst, "Burst to use while talking with kubernetes apiserver")
	fs.StringSliceVar(&s.etcdServerList, "etcd-servers", s.etcdServerList, "List of etcd servers to watch (http://ip:port), comma separated.")
	fs.BoolVar(&s.allowPrivileged, "allow-privileged", s.allowPrivileged, "Enable privileged containers in the kubelet (compare the same flag in the apiserver).")
	fs.StringVar(&s.clusterDomain, "cluster-domain", s.clusterDomain, "Domain for this cluster.  If set, kubelet will configure all containers to search this domain in addition to the host's search domains")
	fs.IPVar(&s.clusterDNS, "cluster-dns", s.clusterDNS, "IP address for a cluster DNS server. If set, kubelet will configure all containers to use this for DNS resolution in addition to the host's DNS servers")
	fs.StringVar(&s.staticPodsConfigPath, "static-pods-config", s.staticPodsConfigPath, "Path for specification of static pods. Path should point to dir containing the staticPods configuration files. Defaults to none.")

	fs.StringVar(&s.mesosMaster, "mesos-master", s.mesosMaster, "Location of the Mesos master. The format is a comma-delimited list of of hosts like zk://host1:port,host2:port/mesos. If using ZooKeeper, pay particular attention to the leading zk:// and trailing /mesos! If not using ZooKeeper, standard URLs like http://localhost are also acceptable.")
	fs.StringVar(&s.mesosUser, "mesos-user", s.mesosUser, "Mesos user for this framework, defaults to root.")
	fs.StringSliceVar(&s.frameworkRoles, "mesos-framework-roles", s.frameworkRoles, "Mesos framework roles that the scheduler receives offers for. Currently only \"*\" and optionally one additional role are supported.")
	fs.StringSliceVar(&s.defaultPodRoles, "mesos-default-pod-roles", s.defaultPodRoles, "Roles that will be used to launch pods having no "+meta.RolesKey+" label.")
	fs.StringVar(&s.mesosAuthPrincipal, "mesos-authentication-principal", s.mesosAuthPrincipal, "Mesos authentication principal.")
	fs.StringVar(&s.mesosAuthSecretFile, "mesos-authentication-secret-file", s.mesosAuthSecretFile, "Mesos authentication secret file.")
	fs.StringVar(&s.mesosAuthProvider, "mesos-authentication-provider", s.mesosAuthProvider, fmt.Sprintf("Authentication provider to use, default is SASL that supports mechanisms: %+v", mech.ListSupported()))
	fs.StringVar(&s.dockerCfgPath, "dockercfg-path", s.dockerCfgPath, "Path to a dockercfg file that will be used by the docker instance of the minions.")
	fs.StringVar(&s.mesosCgroupPrefix, "mesos-cgroup-prefix", s.mesosCgroupPrefix, "The cgroup prefix concatenated with MESOS_DIRECTORY must give the executor cgroup set by Mesos")
	fs.Var(&s.mesosExecutorCPUs, "mesos-executor-cpus", "Initial CPU shares to allocate for each Mesos executor container.")
	fs.Var(&s.mesosExecutorMem, "mesos-executor-mem", "Initial memory (MB) to allocate for each Mesos executor container.")
	fs.BoolVar(&s.checkpoint, "checkpoint", s.checkpoint, "Enable/disable checkpointing for the kubernetes-mesos framework.")
	fs.Float64Var(&s.failoverTimeout, "failover-timeout", s.failoverTimeout, fmt.Sprintf("Framework failover timeout, in sec."))
	fs.BoolVar(&s.generateTaskDiscovery, "mesos-generate-task-discovery", s.generateTaskDiscovery, "Enable/disable generation of DiscoveryInfo for Mesos tasks.")
	fs.UintVar(&s.driverPort, "driver-port", s.driverPort, "Port that the Mesos scheduler driver process should listen on.")
	fs.StringVar(&s.hostnameOverride, "hostname-override", s.hostnameOverride, "If non-empty, will use this string as identification instead of the actual hostname.")
	fs.Int64Var(&s.reconcileInterval, "reconcile-interval", s.reconcileInterval, "Interval at which to execute task reconciliation, in sec. Zero disables.")
	fs.DurationVar(&s.reconcileCooldown, "reconcile-cooldown", s.reconcileCooldown, "Minimum rest period between task reconciliation operations.")
	fs.StringVar(&s.schedulerConfigFileName, "scheduler-config", s.schedulerConfigFileName, "An ini-style configuration file with low-level scheduler settings.")
	fs.BoolVar(&s.graceful, "graceful", s.graceful, "Indicator of a graceful failover, intended for internal use only.")
	fs.BoolVar(&s.ha, "ha", s.ha, "Run the scheduler in high availability mode with leader election. All peers should be configured exactly the same.")
	fs.StringVar(&s.frameworkName, "framework-name", s.frameworkName, "The framework name to register with Mesos.")
	fs.StringVar(&s.frameworkStoreURI, "framework-store-uri", s.frameworkStoreURI, "Where the framework should store metadata, either in Zookeeper (zk://host:port/path) or in etcd (etcd://path).")
	fs.StringVar(&s.frameworkWebURI, "framework-weburi", s.frameworkWebURI, "A URI that points to a web-based interface for interacting with the framework.")
	fs.StringVar(&s.advertisedAddress, "advertised-address", s.advertisedAddress, "host:port address that is advertised to clients. May be used to construct artifact download URIs.")
	fs.IPVar(&s.serviceAddress, "service-address", s.serviceAddress, "The service portal IP address that the scheduler should register with (if unset, chooses randomly)")
	fs.Var(&s.defaultContainerCPULimit, "default-container-cpu-limit", "Containers without a CPU resource limit are admitted this much CPU shares")
	fs.Var(&s.defaultContainerMemLimit, "default-container-mem-limit", "Containers without a memory resource limit are admitted this much amount of memory in MB")
	fs.BoolVar(&s.containPodResources, "contain-pod-resources", s.containPodResources, "Reparent pod containers into mesos cgroups; disable if you're having strange mesos/docker/systemd interactions.")
	fs.DurationVar(&s.nodeRelistPeriod, "node-monitor-period", s.nodeRelistPeriod, "Period between relisting of all nodes from the apiserver.")
	fs.BoolVar(&s.useHostPortEndpoints, "host-port-endpoints", s.useHostPortEndpoints, "Map service endpoints to hostIP:hostPort instead of podIP:containerPort. Default true.")

	fs.IntVar(&s.executorLogV, "executor-logv", s.executorLogV, "Logging verbosity of spawned minion and executor processes.")
	fs.BoolVar(&s.executorBindall, "executor-bindall", s.executorBindall, "When true will set -address of the executor to 0.0.0.0.")
	fs.DurationVar(&s.executorSuicideTimeout, "executor-suicide-timeout", s.executorSuicideTimeout, "Executor self-terminates after this period of inactivity. Zero disables suicide watch.")
	fs.DurationVar(&s.launchGracePeriod, "mesos-launch-grace-period", s.launchGracePeriod, "Launch grace period after which launching tasks will be cancelled. Zero disables launch cancellation.")
	fs.StringVar(&s.sandboxOverlay, "mesos-sandbox-overlay", s.sandboxOverlay, "Path to an archive (tar.gz, tar.bz2 or zip) extracted into the sandbox.")

	fs.BoolVar(&s.proxyBindall, "proxy-bindall", s.proxyBindall, "When true pass -proxy-bindall to the executor.")
	fs.BoolVar(&s.runProxy, "run-proxy", s.runProxy, "Run the kube-proxy as a side process of the executor.")
	fs.IntVar(&s.proxyLogV, "proxy-logv", s.proxyLogV, "Logging verbosity of spawned minion proxy processes.")
	fs.StringVar(&s.proxyMode, "proxy-mode", s.proxyMode, "Which proxy mode to use: 'userspace' (older) or 'iptables' (faster). If the iptables proxy is selected, regardless of how, but the system's kernel or iptables versions are insufficient, this always falls back to the userspace proxy.")

	fs.StringVar(&s.minionPathOverride, "minion-path-override", s.minionPathOverride, "Override the PATH in the environment of the minion sub-processes.")
	fs.Var(resource.NewQuantityFlagValue(&s.minionLogMaxSize), "minion-max-log-size", "Maximum log file size for the executor and proxy before rotation")
	fs.IntVar(&s.minionLogMaxAgeInDays, "minion-max-log-age", s.minionLogMaxAgeInDays, "Maximum log file age of the executor and proxy in days")
	fs.IntVar(&s.minionLogMaxBackups, "minion-max-log-backups", s.minionLogMaxBackups, "Maximum log file backups of the executor and proxy to keep after rotation")

	fs.StringSliceVar(&s.kubeletApiServerList, "kubelet-api-servers", s.kubeletApiServerList, "List of Kubernetes API servers kubelet will use. (ip:port), comma separated. If unspecified it defaults to the value of --api-servers.")
	fs.StringVar(&s.kubeletRootDirectory, "kubelet-root-dir", s.kubeletRootDirectory, "Directory path for managing kubelet files (volume mounts,etc). Defaults to executor sandbox.")
	fs.StringVar(&s.kubeletDockerEndpoint, "kubelet-docker-endpoint", s.kubeletDockerEndpoint, "If non-empty, kubelet will use this for the docker endpoint to communicate with.")
	fs.StringVar(&s.kubeletPodInfraContainerImage, "kubelet-pod-infra-container-image", s.kubeletPodInfraContainerImage, "The image whose network/ipc namespaces containers in each pod will use.")
	fs.UintVar(&s.kubeletCadvisorPort, "kubelet-cadvisor-port", s.kubeletCadvisorPort, "The port of the kubelet's local cAdvisor endpoint")
	fs.StringVar(&s.kubeletHostNetworkSources, "kubelet-host-network-sources", s.kubeletHostNetworkSources, "Comma-separated list of sources from which the Kubelet allows pods to use of host network. For all sources use \"*\" [default=\"file\"]")
	fs.DurationVar(&s.kubeletSyncFrequency, "kubelet-sync-frequency", s.kubeletSyncFrequency, "Max period between synchronizing running containers and config")
	fs.StringVar(&s.kubeletNetworkPluginName, "kubelet-network-plugin", s.kubeletNetworkPluginName, "<Warning: Alpha feature> The name of the network plugin to be invoked for various events in kubelet/pod lifecycle")
	fs.BoolVar(&s.kubeletEnableDebuggingHandlers, "kubelet-enable-debugging-handlers", s.kubeletEnableDebuggingHandlers, "Enables kubelet endpoints for log collection and local running of containers and commands")
	fs.StringVar(&s.kubeletKubeconfig, "kubelet-kubeconfig", s.kubeletKubeconfig, "Path to kubeconfig file with authorization and master location information used by the kubelet.")
	fs.IntVar(&s.conntrackMax, "conntrack-max", s.conntrackMax, "Maximum number of NAT connections to track on agent nodes (0 to leave as-is)")
	fs.IntVar(&s.conntrackTCPTimeoutEstablished, "conntrack-tcp-timeout-established", s.conntrackTCPTimeoutEstablished, "Idle timeout for established TCP connections on agent nodes (0 to leave as-is)")

	// add cadvisor housekeeping config
	fs.DurationVar(&s.housekeepingInterval, "housekeeping-interval", s.housekeepingInterval, "Interval between container housekeepings")
	fs.DurationVar(&s.globalHousekeepingInterval, "global-housekeeping-interval", s.globalHousekeepingInterval, "Interval between container global housekeepings")

	//TODO(jdef) support this flag once we have a better handle on mesos-dns and k8s DNS integration
	//fs.StringVar(&s.HADomain, "ha-domain", s.HADomain, "Domain of the HA scheduler service, only used in HA mode. If specified may be used to construct artifact download URIs.")
}

func (s *SchedulerServer) AddStandaloneFlags(fs *pflag.FlagSet) {
	s.addCoreFlags(fs)
	fs.StringVar(&s.executorPath, "executor-path", s.executorPath, "Location of the kubernetes executor executable")
}

func (s *SchedulerServer) AddHyperkubeFlags(fs *pflag.FlagSet) {
	s.addCoreFlags(fs)
	fs.StringVar(&s.kmPath, "km-path", s.kmPath, "Location of the km executable, may be a URI or an absolute file path.")
}

// returns (downloadURI, basename(path))
func (s *SchedulerServer) serveFrameworkArtifact(path string) (string, string) {
	basename := filepath.Base(path)
	return s.serveFrameworkArtifactWithFilename(path, basename), basename
}

// returns downloadURI
func (s *SchedulerServer) serveFrameworkArtifactWithFilename(path string, filename string) string {
	serveFile := func(pattern string, filepath string) {
		s.mux.HandleFunc(pattern, func(w http.ResponseWriter, r *http.Request) {
			http.ServeFile(w, r, filepath)
		})
	}

	serveFile("/"+filename, path)

	hostURI := ""
	if s.advertisedAddress != "" {
		hostURI = fmt.Sprintf("http://%s/%s", s.advertisedAddress, filename)
	} else if s.ha && s.haDomain != "" {
		hostURI = fmt.Sprintf("http://%s.%s:%d/%s", SCHEDULER_SERVICE_NAME, s.haDomain, ports.SchedulerPort, filename)
	} else {
		hostURI = fmt.Sprintf("http://%s:%d/%s", s.address.String(), s.port, filename)
	}
	log.V(2).Infof("Hosting artifact '%s' at '%s'", filename, hostURI)

	return hostURI
}

func (s *SchedulerServer) prepareExecutorInfo(hks hyperkube.Interface) (*mesos.ExecutorInfo, error) {
	ci := &mesos.CommandInfo{
		Shell: proto.Bool(false),
	}

	if s.executorPath != "" {
		uri, executorCmd := s.serveFrameworkArtifact(s.executorPath)
		ci.Uris = append(ci.Uris, &mesos.CommandInfo_URI{Value: proto.String(uri), Executable: proto.Bool(true)})
		ci.Value = proto.String(fmt.Sprintf("./%s", executorCmd))
		ci.Arguments = append(ci.Arguments, ci.GetValue())
	} else if !hks.FindServer(hyperkube.CommandMinion) {
		return nil, fmt.Errorf("either run this scheduler via km or else --executor-path is required")
	} else {
		if strings.Index(s.kmPath, "://") > 0 {
			// URI could point directly to executable, e.g. hdfs:///km
			// or else indirectly, e.g. http://acmestorage/tarball.tgz
			// so we assume that for this case the command will always "km"
			ci.Uris = append(ci.Uris, &mesos.CommandInfo_URI{Value: proto.String(s.kmPath), Executable: proto.Bool(true)})
			ci.Value = proto.String("./km") // TODO(jdef) extract constant
		} else if s.kmPath != "" {
			uri, kmCmd := s.serveFrameworkArtifact(s.kmPath)
			ci.Uris = append(ci.Uris, &mesos.CommandInfo_URI{Value: proto.String(uri), Executable: proto.Bool(true)})
			ci.Value = proto.String(fmt.Sprintf("./%s", kmCmd))
		} else {
			uri, kmCmd := s.serveFrameworkArtifact(s.executable)
			ci.Uris = append(ci.Uris, &mesos.CommandInfo_URI{Value: proto.String(uri), Executable: proto.Bool(true)})
			ci.Value = proto.String(fmt.Sprintf("./%s", kmCmd))
		}
		ci.Arguments = append(ci.Arguments, ci.GetValue(), hyperkube.CommandMinion)

		ci.Arguments = append(ci.Arguments, fmt.Sprintf("--run-proxy=%v", s.runProxy))
		ci.Arguments = append(ci.Arguments, fmt.Sprintf("--proxy-bindall=%v", s.proxyBindall))
		ci.Arguments = append(ci.Arguments, fmt.Sprintf("--proxy-logv=%d", s.proxyLogV))
		ci.Arguments = append(ci.Arguments, fmt.Sprintf("--proxy-mode=%v", s.proxyMode))

		ci.Arguments = append(ci.Arguments, fmt.Sprintf("--path-override=%s", s.minionPathOverride))
		ci.Arguments = append(ci.Arguments, fmt.Sprintf("--max-log-size=%v", s.minionLogMaxSize.String()))
		ci.Arguments = append(ci.Arguments, fmt.Sprintf("--max-log-backups=%d", s.minionLogMaxBackups))
		ci.Arguments = append(ci.Arguments, fmt.Sprintf("--max-log-age=%d", s.minionLogMaxAgeInDays))
		ci.Arguments = append(ci.Arguments, fmt.Sprintf("--conntrack-max=%d", s.conntrackMax))
		ci.Arguments = append(ci.Arguments, fmt.Sprintf("--conntrack-tcp-timeout-established=%d", s.conntrackTCPTimeoutEstablished))
	}

	if s.sandboxOverlay != "" {
		if _, err := os.Stat(s.sandboxOverlay); os.IsNotExist(err) {
			return nil, fmt.Errorf("Sandbox overlay archive not found: %s", s.sandboxOverlay)
		}
		uri, _ := s.serveFrameworkArtifact(s.sandboxOverlay)
		ci.Uris = append(ci.Uris, &mesos.CommandInfo_URI{Value: proto.String(uri), Executable: proto.Bool(false), Extract: proto.Bool(true)})
	}

	if s.dockerCfgPath != "" {
		uri := s.serveFrameworkArtifactWithFilename(s.dockerCfgPath, ".dockercfg")
		ci.Uris = append(ci.Uris, &mesos.CommandInfo_URI{Value: proto.String(uri), Executable: proto.Bool(false), Extract: proto.Bool(false)})
	}

	//TODO(jdef): provide some way (env var?) for users to customize executor config
	//TODO(jdef): set -address to 127.0.0.1 if `address` is 127.0.0.1

	var apiServerArgs string
	if len(s.kubeletApiServerList) > 0 {
		apiServerArgs = strings.Join(s.kubeletApiServerList, ",")
	} else {
		apiServerArgs = strings.Join(s.apiServerList, ",")
	}
	ci.Arguments = append(ci.Arguments, fmt.Sprintf("--api-servers=%s", apiServerArgs))
	ci.Arguments = append(ci.Arguments, fmt.Sprintf("--v=%d", s.executorLogV)) // this also applies to the minion
	ci.Arguments = append(ci.Arguments, fmt.Sprintf("--allow-privileged=%t", s.allowPrivileged))
	ci.Arguments = append(ci.Arguments, fmt.Sprintf("--suicide-timeout=%v", s.executorSuicideTimeout))
	ci.Arguments = append(ci.Arguments, fmt.Sprintf("--mesos-launch-grace-period=%v", s.launchGracePeriod))

	if s.executorBindall {
		//TODO(jdef) determine whether hostname-override is really needed for bindall because
		//it conflicts with kubelet node status checks/updates
		//ci.Arguments = append(ci.Arguments, "--hostname-override=0.0.0.0")
		ci.Arguments = append(ci.Arguments, "--address=0.0.0.0")
	}

	ci.Arguments = append(ci.Arguments, fmt.Sprintf("--mesos-cgroup-prefix=%v", s.mesosCgroupPrefix))
	ci.Arguments = append(ci.Arguments, fmt.Sprintf("--cadvisor-port=%v", s.kubeletCadvisorPort))
	ci.Arguments = append(ci.Arguments, fmt.Sprintf("--sync-frequency=%v", s.kubeletSyncFrequency))
	ci.Arguments = append(ci.Arguments, fmt.Sprintf("--contain-pod-resources=%t", s.containPodResources))
	ci.Arguments = append(ci.Arguments, fmt.Sprintf("--enable-debugging-handlers=%t", s.kubeletEnableDebuggingHandlers))

<<<<<<< HEAD
	// adding cadvisor housekeeping config
	ci.Arguments = append(ci.Arguments, fmt.Sprintf("--housekeeping-interval=%v", s.housekeepingInterval))
	ci.Arguments = append(ci.Arguments, fmt.Sprintf("--global-housekeeping-interval=%v", s.globalHousekeepingInterval))

	if s.kubeconfig != "" {
=======
	if s.kubeletKubeconfig != "" {
>>>>>>> dba955e1
		//TODO(jdef) should probably support non-local files, e.g. hdfs:///some/config/file
		uri, basename := s.serveFrameworkArtifact(s.kubeletKubeconfig)
		ci.Uris = append(ci.Uris, &mesos.CommandInfo_URI{Value: proto.String(uri)})
		ci.Arguments = append(ci.Arguments, fmt.Sprintf("--kubeconfig=%s", basename))
	}
	appendOptional := func(name string, value string) {
		if value != "" {
			ci.Arguments = append(ci.Arguments, fmt.Sprintf("--%s=%s", name, value))
		}
	}
	if s.clusterDNS != nil {
		appendOptional("cluster-dns", s.clusterDNS.String())
	}
	appendOptional("cluster-domain", s.clusterDomain)
	appendOptional("root-dir", s.kubeletRootDirectory)
	appendOptional("docker-endpoint", s.kubeletDockerEndpoint)
	appendOptional("pod-infra-container-image", s.kubeletPodInfraContainerImage)
	appendOptional("host-network-sources", s.kubeletHostNetworkSources)
	appendOptional("network-plugin", s.kubeletNetworkPluginName)

	log.V(1).Infof("prepared executor command %q with args '%+v'", ci.GetValue(), ci.Arguments)

	// Create mesos scheduler driver.
	execInfo := &mesos.ExecutorInfo{
		Command: ci,
		Name:    proto.String(cloud.KubernetesExecutorName),
		Source:  proto.String(execcfg.DefaultInfoSource),
	}

	// Check for staticPods
	data, staticPodCPUs, staticPodMem := s.prepareStaticPods()

	// set prototype resource. During procument these act as the blue print only.
	// In a final ExecutorInfo they might differ due to different procured
	// resource roles.
	execInfo.Resources = []*mesos.Resource{
		mutil.NewScalarResource("cpus", float64(s.mesosExecutorCPUs)+staticPodCPUs),
		mutil.NewScalarResource("mem", float64(s.mesosExecutorMem)+staticPodMem),
	}

	// calculate the ExecutorInfo hash to be used for validating compatibility.
	// It is used to determine whether a running executor is compatible with the
	// current scheduler configuration. If it is not, offers for those nodes
	// are declined by our framework and the operator has to phase out those
	// running executors in a cluster.
	execInfo.ExecutorId = executorinfo.NewID(execInfo)
	execInfo.Data = data
	log.V(1).Infof("started with executor id %v", execInfo.ExecutorId.GetValue())

	return execInfo, nil
}

func (s *SchedulerServer) prepareStaticPods() (data []byte, staticPodCPUs, staticPodMem float64) {
	// TODO(sttts): add a directory watch and tell running executors about updates
	if s.staticPodsConfigPath == "" {
		return
	}

	entries, errCh := podutil.ReadFromDir(s.staticPodsConfigPath)
	go func() {
		// we just skip file system errors for now, do our best to gather
		// as many static pod specs as we can.
		for err := range errCh {
			log.Errorln(err.Error())
		}
	}()

	// validate cpu and memory limits, tracking the running totals in staticPod{CPUs,Mem}
	validateResourceLimits := StaticPodValidator(
		s.defaultContainerCPULimit,
		s.defaultContainerMemLimit,
		&staticPodCPUs,
		&staticPodMem)

	zipped, err := podutil.Gzip(validateResourceLimits.Do(entries))
	if err != nil {
		log.Errorf("failed to generate static pod data: %v", err)
		staticPodCPUs, staticPodMem = 0, 0
	} else {
		data = zipped
	}
	return
}

// TODO(jdef): hacked from plugin/cmd/kube-scheduler/app/server.go
func (s *SchedulerServer) createAPIServerClientConfig() (*restclient.Config, error) {
	kubeconfig, err := clientcmd.BuildConfigFromFlags(s.apiServerList[0], s.kubeconfig)
	if err != nil {
		return nil, err
	}

	// Override kubeconfig qps/burst settings from flags
	kubeconfig.QPS = s.kubeAPIQPS
	kubeconfig.Burst = s.kubeAPIBurst
	return kubeconfig, nil
}

func (s *SchedulerServer) setDriver(driver bindings.SchedulerDriver) {
	s.driverMutex.Lock()
	defer s.driverMutex.Unlock()
	s.driver = driver
}

func (s *SchedulerServer) getDriver() (driver bindings.SchedulerDriver) {
	s.driverMutex.RLock()
	defer s.driverMutex.RUnlock()
	return s.driver
}

func (s *SchedulerServer) Run(hks hyperkube.Interface, _ []string) error {
	if n := len(s.frameworkRoles); n == 0 || n > 2 || (n == 2 && s.frameworkRoles[0] != "*" && s.frameworkRoles[1] != "*") {
		log.Fatalf(`only one custom role allowed in addition to "*"`)
	}

	fwSet := sets.NewString(s.frameworkRoles...)
	podSet := sets.NewString(s.defaultPodRoles...)
	if !fwSet.IsSuperset(podSet) {
		log.Fatalf("all default pod roles %q must be included in framework roles %q", s.defaultPodRoles, s.frameworkRoles)
	}

	// get scheduler low-level config
	sc := schedcfg.CreateDefaultConfig()
	if s.schedulerConfigFileName != "" {
		f, err := os.Open(s.schedulerConfigFileName)
		if err != nil {
			log.Fatalf("Cannot open scheduler config file: %v", err)
		}

		err = sc.Read(bufio.NewReader(f))
		if err != nil {
			log.Fatalf("Invalid scheduler config file: %v", err)
		}
	}

	schedulerProcess, driverFactory, etcdClient, eid := s.bootstrap(hks, sc)

	if s.enableProfiling {
		profile.InstallHandler(s.mux)
	}
	go runtime.Until(func() {
		log.V(1).Info("Starting HTTP interface")
		log.Error(http.ListenAndServe(net.JoinHostPort(s.address.String(), strconv.Itoa(s.port)), s.mux))
	}, sc.HttpBindInterval.Duration, schedulerProcess.Terminal())

	if s.ha {
		validation := ha.ValidationFunc(validateLeadershipTransition)
		srv := ha.NewCandidate(schedulerProcess, driverFactory, validation)
		path := meta.ElectionPath(s.frameworkName)
		uuid := eid.GetValue() + ":" + uuid.New() // unique for each scheduler instance
		log.Infof("registering for election at %v with id %v", path, uuid)
		go election.Notify(
			election.NewEtcdMasterElector(etcdClient),
			path,
			uuid,
			srv,
			nil)
	} else {
		log.Infoln("self-electing in non-HA mode")
		schedulerProcess.Elect(driverFactory)
	}
	return s.awaitFailover(schedulerProcess, func() error { return s.failover(s.getDriver(), hks) })
}

// watch the scheduler process for failover signals and properly handle such. may never return.
func (s *SchedulerServer) awaitFailover(schedulerProcess schedulerProcessInterface, handler func() error) error {

	// we only want to return the first error (if any), everyone else can block forever
	errCh := make(chan error, 1)
	doFailover := func() error {
		// we really don't expect handler to return, if it does something went seriously wrong
		err := handler()
		if err != nil {
			defer schedulerProcess.End()
			err = fmt.Errorf("failover failed, scheduler will terminate: %v", err)
		}
		return err
	}

	// guard for failover signal processing, first signal processor wins
	failoverLatch := &runtime.Latch{}
	runtime.On(schedulerProcess.Terminal(), func() {
		if !failoverLatch.Acquire() {
			log.V(1).Infof("scheduler process ending, already failing over")
			select {}
		}
		var err error
		defer func() { errCh <- err }()
		select {
		case <-schedulerProcess.Failover():
			err = doFailover()
		default:
			if s.ha {
				err = fmt.Errorf("ha scheduler exiting instead of failing over")
			} else {
				log.Infof("exiting scheduler")
			}
		}
	})
	runtime.OnOSSignal(makeFailoverSigChan(), func(_ os.Signal) {
		if !failoverLatch.Acquire() {
			log.V(1).Infof("scheduler process signalled, already failing over")
			select {}
		}
		errCh <- doFailover()
	})
	return <-errCh
}

func validateLeadershipTransition(desired, current string) {
	log.Infof("validating leadership transition")
	// desired, current are of the format <executor-id>:<scheduler-uuid> (see Run()).
	// parse them and ensure that executor ID's match, otherwise the cluster can get into
	// a bad state after scheduler failover: executor ID is a config hash that must remain
	// consistent across failover events.
	var (
		i = strings.LastIndex(desired, ":")
		j = strings.LastIndex(current, ":")
	)

	if i > -1 {
		desired = desired[0:i]
	} else {
		log.Fatalf("desired id %q is invalid", desired)
	}
	if j > -1 {
		current = current[0:j]
	} else if current != "" {
		log.Fatalf("current id %q is invalid", current)
	}

	if desired != current && current != "" {
		log.Fatalf("desired executor id %q != current executor id %q", desired, current)
	}
}

// hacked from https://github.com/kubernetes/kubernetes/blob/release-0.14/cmd/kube-apiserver/app/server.go
func newEtcd(etcdServerList []string) (etcd.Client, error) {
	cfg := etcd.Config{
		Endpoints: etcdServerList,
	}
	return etcd.New(cfg)
}

func (s *SchedulerServer) bootstrap(hks hyperkube.Interface, sc *schedcfg.Config) (*ha.SchedulerProcess, ha.DriverFactory, etcd.Client, *mesos.ExecutorID) {
	s.frameworkName = strings.TrimSpace(s.frameworkName)
	if s.frameworkName == "" {
		log.Fatalf("framework-name must be a non-empty string")
	}
	s.frameworkWebURI = strings.TrimSpace(s.frameworkWebURI)

	metrics.Register()
	runtime.Register()
	s.mux.Handle("/metrics", prometheus.Handler())
	healthz.InstallHandler(s.mux)

	if len(s.etcdServerList) == 0 {
		log.Fatalf("specify --etcd-servers must be specified")
	}

	if len(s.apiServerList) < 1 {
		log.Fatal("No api servers specified.")
	}

	clientConfig, err := s.createAPIServerClientConfig()
	if err != nil {
		log.Fatalf("Unable to make apiserver client config: %v", err)
	}
	s.client, err = clientset.NewForConfig(clientConfig)
	if err != nil {
		log.Fatalf("Unable to make apiserver clientset: %v", err)
	}

	if s.reconcileCooldown < defaultReconcileCooldown {
		s.reconcileCooldown = defaultReconcileCooldown
		log.Warningf("user-specified reconcile cooldown too small, defaulting to %v", s.reconcileCooldown)
	}

	eiPrototype, err := s.prepareExecutorInfo(hks)
	if err != nil {
		log.Fatalf("misconfigured executor: %v", err)
	}

	// TODO(jdef): remove the dependency on etcd as soon as
	// (1) the generic config store is available for the FrameworkId storage
	// (2) the generic master election is provided by the apiserver
	// Compare docs/proposals/high-availability.md
	etcdClient, err := newEtcd(s.etcdServerList)
	if err != nil {
		log.Fatalf("misconfigured etcd: %v", err)
	}
	keysAPI := etcd.NewKeysAPI(etcdClient)

	// mirror all nodes into the nodeStore
	var eiRegistry executorinfo.Registry
	nodesClientConfig := *clientConfig
	nodesClient, err := clientset.NewForConfig(&nodesClientConfig)
	if err != nil {
		log.Fatalf("Cannot create client to watch nodes: %v", err)
	}
	nodeLW := cache.NewListWatchFromClient(nodesClient.CoreClient, "nodes", api.NamespaceAll, fields.Everything())
	nodeStore, nodeCtl := controllerfw.NewInformer(nodeLW, &api.Node{}, s.nodeRelistPeriod, &controllerfw.ResourceEventHandlerFuncs{
		DeleteFunc: func(obj interface{}) {
			if eiRegistry != nil {
				// TODO(jdef) use controllerfw.DeletionHandlingMetaNamespaceKeyFunc at some point?
				nodeName := ""
				if tombstone, ok := obj.(cache.DeletedFinalStateUnknown); ok {
					nodeName = tombstone.Key
				} else if node, ok := obj.(*api.Node); ok {
					nodeName = node.Name
				}
				if nodeName != "" {
					log.V(2).Infof("deleting node %q from registry", nodeName)
					eiRegistry.Invalidate(nodeName)
				}
			}
		},
	})

	lookupNode := func(hostName string) *api.Node {
		n, _, _ := nodeStore.GetByKey(hostName) // ignore error and return nil then
		if n == nil {
			return nil
		}
		return n.(*api.Node)
	}

	execInfoCache, err := executorinfo.NewCache(defaultExecutorInfoCacheSize)
	if err != nil {
		log.Fatalf("cannot create executorinfo cache: %v", err)
	}

	eiRegistry, err = executorinfo.NewRegistry(lookupNode, eiPrototype, execInfoCache)
	if err != nil {
		log.Fatalf("cannot create executorinfo registry: %v", err)
	}

	pr := podtask.NewDefaultProcurement(eiPrototype, eiRegistry)
	fcfs := podschedulers.NewFCFSPodScheduler(pr, lookupNode)
	frameworkIDStorage, err := s.frameworkIDStorage(keysAPI)
	if err != nil {
		log.Fatalf("cannot init framework ID storage: %v", err)
	}
	framework := framework.New(framework.Config{
		SchedulerConfig:   *sc,
		Client:            s.client,
		FailoverTimeout:   s.failoverTimeout,
		ReconcileInterval: s.reconcileInterval,
		ReconcileCooldown: s.reconcileCooldown,
		LookupNode:        lookupNode,
		StoreFrameworkId:  frameworkIDStorage.Set,
		ExecutorId:        eiPrototype.GetExecutorId(),
	})
	masterUri := s.mesosMaster
	info, cred, err := s.buildFrameworkInfo()
	if err != nil {
		log.Fatalf("Misconfigured mesos framework: %v", err)
	}

	schedulerProcess := ha.New(framework)

	// try publishing on the same IP as the slave
	var publishedAddress net.IP
	if libprocessIP := os.Getenv("LIBPROCESS_IP"); libprocessIP != "" {
		publishedAddress = net.ParseIP(libprocessIP)
	}
	if publishedAddress != nil {
		log.V(1).Infof("driver will publish address %v", publishedAddress)
	}

	dconfig := &bindings.DriverConfig{
		Scheduler:        schedulerProcess,
		Framework:        info,
		Master:           masterUri,
		Credential:       cred,
		BindingAddress:   s.address,
		BindingPort:      uint16(s.driverPort),
		PublishedAddress: publishedAddress,
		HostnameOverride: s.hostnameOverride,
		WithAuthContext: func(ctx context.Context) context.Context {
			ctx = auth.WithLoginProvider(ctx, s.mesosAuthProvider)
			ctx = sasl.WithBindingAddress(ctx, s.address)
			return ctx
		},
	}

	// create event recorder sending events to the "" namespace of the apiserver
	eventsClientConfig := *clientConfig
	eventsClient, err := clientset.NewForConfig(&eventsClientConfig)
	if err != nil {
		log.Fatalf("Invalid API configuration: %v", err)
	}
	broadcaster := record.NewBroadcaster()
	recorder := broadcaster.NewRecorder(api.EventSource{Component: api.DefaultSchedulerName})
	broadcaster.StartLogging(log.Infof)
	broadcaster.StartRecordingToSink(&unversionedcore.EventSinkImpl{eventsClient.Events("")})

	lw := cache.NewListWatchFromClient(s.client.CoreClient, "pods", api.NamespaceAll, fields.Everything())

	hostPortStrategy := hostport.StrategyFixed
	if s.useHostPortEndpoints {
		hostPortStrategy = hostport.StrategyWildcard
	}

	// create scheduler core with all components arranged around it
	sched := components.New(
		sc,
		framework,
		fcfs,
		s.client,
		recorder,
		schedulerProcess.Terminal(),
		s.mux,
		lw,
		podtask.Config{
			DefaultPodRoles:              s.defaultPodRoles,
			FrameworkRoles:               s.frameworkRoles,
			GenerateTaskDiscoveryEnabled: s.generateTaskDiscovery,
			HostPortStrategy:             hostPortStrategy,
			Prototype:                    eiPrototype,
		},
		s.defaultContainerCPULimit,
		s.defaultContainerMemLimit,
	)

	runtime.On(framework.Registration(), func() { sched.Run(schedulerProcess.Terminal()) })
	runtime.On(framework.Registration(), s.newServiceWriter(publishedAddress, schedulerProcess.Terminal()))
	runtime.On(framework.Registration(), func() { nodeCtl.Run(schedulerProcess.Terminal()) })

	driverFactory := ha.DriverFactory(func() (drv bindings.SchedulerDriver, err error) {
		log.V(1).Infoln("performing deferred initialization")
		if err = framework.Init(sched, schedulerProcess.Master(), s.mux); err != nil {
			return nil, fmt.Errorf("failed to initialize pod scheduler: %v", err)
		}

		log.V(1).Infoln("deferred init complete")
		if s.failoverTimeout > 0 {
			// defer obtaining framework ID to prevent multiple schedulers
			// from overwriting each other's framework IDs
			var frameworkID string
			frameworkID, err = frameworkIDStorage.Get(context.TODO())
			if err != nil {
				return nil, fmt.Errorf("failed to fetch framework ID from storage: %v", err)
			}
			if frameworkID != "" {
				log.Infof("configuring FrameworkInfo with ID found in storage: %q", frameworkID)
				dconfig.Framework.Id = &mesos.FrameworkID{Value: &frameworkID}
			} else {
				log.V(1).Infof("did not find framework ID in storage")
			}
		} else {
			// TODO(jdef) this is a hack, really for development, to simplify clean up of old framework IDs
			frameworkIDStorage.Remove(context.TODO())
		}

		log.V(1).Infoln("constructing mesos scheduler driver")
		drv, err = bindings.NewMesosSchedulerDriver(*dconfig)
		if err != nil {
			return nil, fmt.Errorf("failed to construct scheduler driver: %v", err)
		}

		log.V(1).Infoln("constructed mesos scheduler driver:", drv)
		s.setDriver(drv)
		return drv, nil
	})

	return schedulerProcess, driverFactory, etcdClient, eiPrototype.GetExecutorId()
}

func (s *SchedulerServer) failover(driver bindings.SchedulerDriver, hks hyperkube.Interface) error {
	if driver != nil {
		stat, err := driver.Stop(true)
		if stat != mesos.Status_DRIVER_STOPPED {
			return fmt.Errorf("failed to stop driver for failover, received unexpected status code: %v", stat)
		} else if err != nil {
			return err
		}
	}

	// there's no guarantee that all goroutines are actually programmed intelligently with 'done'
	// signals, so we'll need to restart if we want to really stop everything

	// run the same command that we were launched with
	//TODO(jdef) assumption here is that the scheduler is the only service running in this process, we should probably validate that somehow
	args := []string{}
	flags := pflag.CommandLine
	if hks != nil {
		args = append(args, hks.Name())
		flags = hks.Flags()
	}
	flags.Visit(func(flag *pflag.Flag) {
		if flag.Name != "api-servers" && flag.Name != "etcd-servers" && flag.Name != "kubelet-api-servers" {
			args = append(args, fmt.Sprintf("--%s=%s", flag.Name, flag.Value.String()))
		}
	})
	if !s.graceful {
		args = append(args, "--graceful")
	}
	if len(s.apiServerList) > 0 {
		args = append(args, "--api-servers="+strings.Join(s.apiServerList, ","))
	}
	if len(s.etcdServerList) > 0 {
		args = append(args, "--etcd-servers="+strings.Join(s.etcdServerList, ","))
	}
	if len(s.kubeletApiServerList) > 0 {
		args = append(args, "--kubelet-api-servers="+strings.Join(s.kubeletApiServerList, ","))
	}
	args = append(args, flags.Args()...)

	log.V(1).Infof("spawning scheduler for graceful failover: %s %+v", s.executable, args)

	cmd := exec.Command(s.executable, args...)
	cmd.Stdin = os.Stdin
	cmd.Stdout = os.Stdout
	cmd.Stderr = os.Stderr
	cmd.SysProcAttr = makeDisownedProcAttr()

	// TODO(jdef) pass in a pipe FD so that we can block, waiting for the child proc to be ready
	//cmd.ExtraFiles = []*os.File{}

	exitcode := 0
	log.Flush() // TODO(jdef) it would be really nice to ensure that no one else in our process was still logging
	if err := cmd.Start(); err != nil {
		//log to stdtout here to avoid conflicts with normal stderr logging
		fmt.Fprintf(os.Stdout, "failed to spawn failover process: %v\n", err)
		os.Exit(1)
	}
	os.Exit(exitcode)
	select {} // will never reach here
}

func (s *SchedulerServer) buildFrameworkInfo() (info *mesos.FrameworkInfo, cred *mesos.Credential, err error) {
	username, err := s.getUsername()
	if err != nil {
		return nil, nil, err
	}
	log.V(2).Infof("Framework configured with mesos user %v", username)
	info = &mesos.FrameworkInfo{
		Name:       proto.String(s.frameworkName),
		User:       proto.String(username),
		Checkpoint: proto.Bool(s.checkpoint),
	}
	if s.frameworkWebURI != "" {
		info.WebuiUrl = proto.String(s.frameworkWebURI)
	}
	if s.failoverTimeout > 0 {
		info.FailoverTimeout = proto.Float64(s.failoverTimeout)
	}

	// set the framework's role to the first configured non-star role.
	// once Mesos supports multiple roles simply set the configured mesos roles slice.
	for _, role := range s.frameworkRoles {
		if role != "*" {
			// mesos currently supports only one role per framework info
			// The framework will be offered role's resources as well as * resources
			info.Role = proto.String(role)
			break
		}
	}

	if s.mesosAuthPrincipal != "" {
		info.Principal = proto.String(s.mesosAuthPrincipal)
		cred = &mesos.Credential{
			Principal: proto.String(s.mesosAuthPrincipal),
		}
		if s.mesosAuthSecretFile != "" {
			secret, err := ioutil.ReadFile(s.mesosAuthSecretFile)
			if err != nil {
				return nil, nil, err
			}
			cred.Secret = proto.String(string(secret))
		}
	}
	return
}

func (s *SchedulerServer) getUsername() (username string, err error) {
	username = s.mesosUser
	if username == "" {
		if u, err := user.Current(); err == nil {
			username = u.Username
			if username == "" {
				username = defaultMesosUser
			}
		}
	}
	return
}

func (s *SchedulerServer) frameworkIDStorage(keysAPI etcd.KeysAPI) (frameworkid.Storage, error) {
	u, err := url.Parse(s.frameworkStoreURI)
	if err != nil {
		return nil, fmt.Errorf("cannot parse framework store URI: %v", err)
	}

	switch u.Scheme {
	case "etcd":
		idpath := meta.StoreChroot
		if u.Path != "" {
			idpath = path.Join("/", u.Path)
		}
		idpath = path.Join(idpath, s.frameworkName, "frameworkid")
		return frameworkidEtcd.Store(keysAPI, idpath, time.Duration(s.failoverTimeout)*time.Second), nil
	case "zk":
		return frameworkidZk.Store(s.frameworkStoreURI, s.frameworkName), nil
	default:
		return nil, fmt.Errorf("unsupported framework storage scheme: %q", u.Scheme)
	}
}<|MERGE_RESOLUTION|>--- conflicted
+++ resolved
@@ -162,12 +162,9 @@
 	kmPath                         string
 	clusterDNS                     net.IP
 	clusterDomain                  string
-<<<<<<< HEAD
 	globalHousekeepingInterval     time.Duration
 	housekeepingInterval           time.Duration
-=======
 	kubeletApiServerList           []string
->>>>>>> dba955e1
 	kubeletRootDirectory           string
 	kubeletDockerEndpoint          string
 	kubeletPodInfraContainerImage  string
@@ -470,15 +467,11 @@
 	ci.Arguments = append(ci.Arguments, fmt.Sprintf("--contain-pod-resources=%t", s.containPodResources))
 	ci.Arguments = append(ci.Arguments, fmt.Sprintf("--enable-debugging-handlers=%t", s.kubeletEnableDebuggingHandlers))
 
-<<<<<<< HEAD
 	// adding cadvisor housekeeping config
 	ci.Arguments = append(ci.Arguments, fmt.Sprintf("--housekeeping-interval=%v", s.housekeepingInterval))
 	ci.Arguments = append(ci.Arguments, fmt.Sprintf("--global-housekeeping-interval=%v", s.globalHousekeepingInterval))
 
-	if s.kubeconfig != "" {
-=======
 	if s.kubeletKubeconfig != "" {
->>>>>>> dba955e1
 		//TODO(jdef) should probably support non-local files, e.g. hdfs:///some/config/file
 		uri, basename := s.serveFrameworkArtifact(s.kubeletKubeconfig)
 		ci.Uris = append(ci.Uris, &mesos.CommandInfo_URI{Value: proto.String(uri)})
