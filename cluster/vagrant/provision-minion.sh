--- conflicted
+++ resolved
@@ -51,15 +51,7 @@
   ## TODO this only works on systemd distros, need to find a work-around as removing -X above fails to start the services installed
   systemctl enable salt-minion
   systemctl start salt-minion
-<<<<<<< HEAD
-fi
-=======
-
-  # a file we touch to state that base-setup is done
-  echo "Salt configured" > /var/kube-vagrant-setup
-
 fi
 
 # run the networking setup
-$(dirname $0)/provision-network.sh $@
->>>>>>> 29d7adb4
+$(dirname $0)/provision-network.sh $@