--- conflicted
+++ resolved
@@ -244,25 +244,12 @@
 		if err != nil {
 			return fmt.Errorf("Error getting LB for service %s", namespacedName), retryable
 		}
-<<<<<<< HEAD
 		if exists && api.LoadBalancerStatusEqual(status, &service.Status.LoadBalancer) {
 			glog.Infof("LB already exists with status %s for previously uncached service %s", status, namespacedName)
 			return nil, notRetryable
 		} else if exists {
-			glog.Infof("Deleting old LB for previously uncached service %s whose endpoint %s doesn't match the service's desired IPs %v",
-				namespacedName, status, service.Spec.PublicIPs)
-=======
-		if exists && stringSlicesEqual(service.Spec.DeprecatedPublicIPs, []string{endpoint}) {
-			// TODO: If we could read more of the spec (ports, affinityType) of the
-			// existing load balancer, we could better determine if an update is
-			// necessary in more cases. For now, we optimistically assume that a
-			// matching IP suffices.
-			glog.Infof("LB already exists with endpoint %s for previously uncached service %s", endpoint, namespacedName)
-			return nil, notRetryable
-		} else if exists {
-			glog.Infof("Deleting old LB for previously uncached service %s whose endpoint %s doesn't match the service's desired IPs %v",
-				namespacedName, endpoint, service.Spec.DeprecatedPublicIPs)
->>>>>>> 27149bf1
+			glog.Infof("Deleting old LB for previously uncached service %s whose endpoint %s doesn't match the service's desired status %v",
+				namespacedName, status, service.Status.LoadBalancer)
 			if err := s.ensureLBDeleted(service); err != nil {
 				return err, retryable
 			}
@@ -277,25 +264,17 @@
 	glog.V(2).Infof("Creating LB for service %s", namespacedName)
 
 	// The load balancer doesn't exist yet, so create it.
-<<<<<<< HEAD
 
 	// Save the state so we can avoid a write if it doesn't change
 	previousState := api.LoadBalancerStatusDeepCopy(&service.Status.LoadBalancer)
 
-=======
-	publicIPstring := fmt.Sprint(service.Spec.DeprecatedPublicIPs)
->>>>>>> 27149bf1
 	err := s.createExternalLoadBalancer(service)
 	if err != nil {
 		return fmt.Errorf("failed to create external load balancer for service %s: %v", namespacedName, err), retryable
 	}
 
-<<<<<<< HEAD
 	// Write the state if changed
 	if api.LoadBalancerStatusEqual(previousState, &service.Status.LoadBalancer) {
-=======
-	if publicIPstring == fmt.Sprint(service.Spec.DeprecatedPublicIPs) {
->>>>>>> 27149bf1
 		glog.Infof("Not persisting unchanged service to registry.")
 		return nil, notRetryable
 	}
@@ -356,10 +335,6 @@
 			} else {
 				service.Status.LoadBalancer = *status
 			}
-<<<<<<< HEAD
-=======
-			service.Spec.DeprecatedPublicIPs = []string{endpoint}
->>>>>>> 27149bf1
 			break
 		}
 	} else {
@@ -370,10 +345,6 @@
 		} else {
 			service.Status.LoadBalancer = *status
 		}
-<<<<<<< HEAD
-=======
-		service.Spec.DeprecatedPublicIPs = []string{endpoint}
->>>>>>> 27149bf1
 	}
 	return nil
 }
