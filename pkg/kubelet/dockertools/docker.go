/*
Copyright 2014 Google Inc. All rights reserved.

Licensed under the Apache License, Version 2.0 (the "License");
you may not use this file except in compliance with the License.
You may obtain a copy of the License at

    http://www.apache.org/licenses/LICENSE-2.0

Unless required by applicable law or agreed to in writing, software
distributed under the License is distributed on an "AS IS" BASIS,
WITHOUT WARRANTIES OR CONDITIONS OF ANY KIND, either express or implied.
See the License for the specific language governing permissions and
limitations under the License.
*/

package dockertools

import (
	"bufio"
	"bytes"
	"fmt"
	"hash/adler32"
	"io"
	"math/rand"
	"os"
	"os/exec"
	"strconv"
	"strings"

	"github.com/GoogleCloudPlatform/kubernetes/pkg/api"
	"github.com/GoogleCloudPlatform/kubernetes/pkg/credentialprovider"
	kubecontainer "github.com/GoogleCloudPlatform/kubernetes/pkg/kubelet/container"
	"github.com/GoogleCloudPlatform/kubernetes/pkg/kubelet/leaky"
	"github.com/GoogleCloudPlatform/kubernetes/pkg/types"
	"github.com/GoogleCloudPlatform/kubernetes/pkg/util"
	"github.com/docker/docker/pkg/parsers"
	docker "github.com/fsouza/go-dockerclient"
	"github.com/golang/glog"
)

const (
	PodInfraContainerName  = leaky.PodInfraContainerName
	DockerPrefix           = "docker://"
	PodInfraContainerImage = "gcr.io/google_containers/pause:0.8.0"
)

const (
	// Taken from lmctfy https://github.com/google/lmctfy/blob/master/lmctfy/controllers/cpu_controller.cc
	minShares     = 2
	sharesPerCPU  = 1024
	milliCPUToCPU = 1000
)

// DockerInterface is an abstract interface for testability.  It abstracts the interface of docker.Client.
type DockerInterface interface {
	ListContainers(options docker.ListContainersOptions) ([]docker.APIContainers, error)
	InspectContainer(id string) (*docker.Container, error)
	CreateContainer(docker.CreateContainerOptions) (*docker.Container, error)
	StartContainer(id string, hostConfig *docker.HostConfig) error
	StopContainer(id string, timeout uint) error
	RemoveContainer(opts docker.RemoveContainerOptions) error
	InspectImage(image string) (*docker.Image, error)
	ListImages(opts docker.ListImagesOptions) ([]docker.APIImages, error)
	PullImage(opts docker.PullImageOptions, auth docker.AuthConfiguration) error
	RemoveImage(image string) error
	Logs(opts docker.LogsOptions) error
	Version() (*docker.Env, error)
	CreateExec(docker.CreateExecOptions) (*docker.Exec, error)
	StartExec(string, docker.StartExecOptions) error
}

// DockerID is an ID of docker container. It is a type to make it clear when we're working with docker container Ids
type DockerID string

type KubeletContainerName struct {
	PodFullName   string
	PodUID        types.UID
	ContainerName string
}

// DockerPuller is an abstract interface for testability.  It abstracts image pull operations.
type DockerPuller interface {
	Pull(image string) error
	IsImagePresent(image string) (bool, error)
}

// dockerPuller is the default implementation of DockerPuller.
type dockerPuller struct {
	client  DockerInterface
	keyring credentialprovider.DockerKeyring
}

type throttledDockerPuller struct {
	puller  dockerPuller
	limiter util.RateLimiter
}

// newDockerPuller creates a new instance of the default implementation of DockerPuller.
func newDockerPuller(client DockerInterface, qps float32, burst int) DockerPuller {
	dp := dockerPuller{
		client:  client,
		keyring: credentialprovider.NewDockerKeyring(),
	}

	if qps == 0.0 {
		return dp
	}
	return &throttledDockerPuller{
		puller:  dp,
		limiter: util.NewTokenBucketRateLimiter(qps, burst),
	}
}

type dockerContainerCommandRunner struct {
	client DockerInterface
}

// The first version of docker that supports exec natively is 1.3.0 == API 1.15
var dockerAPIVersionWithExec = []uint{1, 15}

// Returns the major and minor version numbers of docker server.
func (d *dockerContainerCommandRunner) GetDockerServerVersion() ([]uint, error) {
	env, err := d.client.Version()
	if err != nil {
		return nil, fmt.Errorf("failed to get docker server version - %v", err)
	}
	version := []uint{}
	for _, entry := range *env {
		if strings.Contains(strings.ToLower(entry), "apiversion") || strings.Contains(strings.ToLower(entry), "api version") {
			elems := strings.Split(strings.Split(entry, "=")[1], ".")
			for _, elem := range elems {
				val, err := strconv.ParseUint(elem, 10, 32)
				if err != nil {
					return nil, fmt.Errorf("failed to parse docker server version %q: %v", entry, err)
				}
				version = append(version, uint(val))
			}
			return version, nil
		}
	}
	return nil, fmt.Errorf("docker server version missing from server version output - %+v", env)
}

func (d *dockerContainerCommandRunner) nativeExecSupportExists() (bool, error) {
	version, err := d.GetDockerServerVersion()
	if err != nil {
		return false, err
	}
	if len(dockerAPIVersionWithExec) != len(version) {
		return false, fmt.Errorf("unexpected docker version format. Expecting %v format, got %v", dockerAPIVersionWithExec, version)
	}
	for idx, val := range dockerAPIVersionWithExec {
		if version[idx] < val {
			return false, nil
		}
	}
	return true, nil
}

func (d *dockerContainerCommandRunner) getRunInContainerCommand(containerID string, cmd []string) (*exec.Cmd, error) {
	args := append([]string{"exec"}, cmd...)
	command := exec.Command("/usr/sbin/nsinit", args...)
	command.Dir = fmt.Sprintf("/var/lib/docker/execdriver/native/%s", containerID)
	return command, nil
}

func (d *dockerContainerCommandRunner) runInContainerUsingNsinit(containerID string, cmd []string) ([]byte, error) {
	c, err := d.getRunInContainerCommand(containerID, cmd)
	if err != nil {
		return nil, err
	}
	return c.CombinedOutput()
}

// RunInContainer uses nsinit to run the command inside the container identified by containerID
// TODO(yifan): Use strong type for containerID.
func (d *dockerContainerCommandRunner) RunInContainer(containerID string, cmd []string) ([]byte, error) {
	// If native exec support does not exist in the local docker daemon use nsinit.
	useNativeExec, err := d.nativeExecSupportExists()
	if err != nil {
		return nil, err
	}
	if !useNativeExec {
		return d.runInContainerUsingNsinit(containerID, cmd)
	}
	createOpts := docker.CreateExecOptions{
		Container:    containerID,
		Cmd:          cmd,
		AttachStdin:  false,
		AttachStdout: true,
		AttachStderr: true,
		Tty:          false,
	}
	execObj, err := d.client.CreateExec(createOpts)
	if err != nil {
		return nil, fmt.Errorf("failed to run in container - Exec setup failed - %v", err)
	}
	var buf bytes.Buffer
	wrBuf := bufio.NewWriter(&buf)
	startOpts := docker.StartExecOptions{
		Detach:       false,
		Tty:          false,
		OutputStream: wrBuf,
		ErrorStream:  wrBuf,
		RawTerminal:  false,
	}
	errChan := make(chan error, 1)
	go func() {
		errChan <- d.client.StartExec(execObj.ID, startOpts)
	}()
	wrBuf.Flush()
	return buf.Bytes(), <-errChan
}

// ExecInContainer uses nsenter to run the command inside the container identified by containerID.
//
// TODO:
//  - match cgroups of container
//  - should we support `docker exec`?
//  - should we support nsenter in a container, running with elevated privs and --pid=host?
//  - use strong type for containerId
func (d *dockerContainerCommandRunner) ExecInContainer(containerId string, cmd []string, stdin io.Reader, stdout, stderr io.WriteCloser, tty bool) error {
	nsenter, err := exec.LookPath("nsenter")
	if err != nil {
		return fmt.Errorf("exec unavailable - unable to locate nsenter")
	}

	container, err := d.client.InspectContainer(containerId)
	if err != nil {
		return err
	}

	if !container.State.Running {
		return fmt.Errorf("container not running (%s)", container)
	}

	containerPid := container.State.Pid

	// TODO what if the container doesn't have `env`???
	args := []string{"-t", fmt.Sprintf("%d", containerPid), "-m", "-i", "-u", "-n", "-p", "--", "env", "-i"}
	args = append(args, fmt.Sprintf("HOSTNAME=%s", container.Config.Hostname))
	args = append(args, container.Config.Env...)
	args = append(args, cmd...)
	command := exec.Command(nsenter, args...)
	if tty {
		p, err := StartPty(command)
		if err != nil {
			return err
		}
		defer p.Close()

		// make sure to close the stdout stream
		defer stdout.Close()

		if stdin != nil {
			go io.Copy(p, stdin)
		}

		if stdout != nil {
			go io.Copy(stdout, p)
		}

		return command.Wait()
	} else {
		if stdin != nil {
			// Use an os.Pipe here as it returns true *os.File objects.
			// This way, if you run 'kubectl exec -p <pod> -i bash' (no tty) and type 'exit',
			// the call below to command.Run() can unblock because its Stdin is the read half
			// of the pipe.
			r, w, err := os.Pipe()
			if err != nil {
				return err
			}
			go io.Copy(w, stdin)

			command.Stdin = r
		}
		if stdout != nil {
			command.Stdout = stdout
		}
		if stderr != nil {
			command.Stderr = stderr
		}

		return command.Run()
	}
}

// PortForward executes socat in the pod's network namespace and copies
// data between stream (representing the user's local connection on their
// computer) and the specified port in the container.
//
// TODO:
//  - match cgroups of container
//  - should we support nsenter + socat on the host? (current impl)
//  - should we support nsenter + socat in a container, running with elevated privs and --pid=host?
func (d *dockerContainerCommandRunner) PortForward(pod *kubecontainer.Pod, port uint16, stream io.ReadWriteCloser) error {
	podInfraContainer := pod.FindContainerByName(PodInfraContainerName)
	if podInfraContainer == nil {
		return fmt.Errorf("cannot find pod infra container in pod %q", kubecontainer.BuildPodFullName(pod.Name, pod.Namespace))
	}
	container, err := d.client.InspectContainer(string(podInfraContainer.ID))
	if err != nil {
		return err
	}

	if !container.State.Running {
		return fmt.Errorf("container not running (%s)", container)
	}

	containerPid := container.State.Pid
	// TODO use exec.LookPath for socat / what if the host doesn't have it???
	args := []string{"-t", fmt.Sprintf("%d", containerPid), "-n", "socat", "-", fmt.Sprintf("TCP4:localhost:%d", port)}
	// TODO use exec.LookPath
	command := exec.Command("nsenter", args...)
	command.Stdin = stream
	command.Stdout = stream
	return command.Run()
}

// NewDockerContainerCommandRunner creates a ContainerCommandRunner which uses nsinit to run a command
// inside a container.
func NewDockerContainerCommandRunner(client DockerInterface) ContainerCommandRunner {
	return &dockerContainerCommandRunner{client: client}
}

func parseImageName(image string) (string, string) {
	return parsers.ParseRepositoryTag(image)
}

func (p dockerPuller) Pull(image string) error {
	repoToPull, tag := parseImageName(image)

	// If no tag was specified, use the default "latest".
	if len(tag) == 0 {
		tag = "latest"
	}

	opts := docker.PullImageOptions{
		Repository: repoToPull,
		Tag:        tag,
	}

	creds, ok := p.keyring.Lookup(repoToPull)
	if !ok {
		glog.V(1).Infof("Pulling image %s without credentials", image)
	}

	err := p.client.PullImage(opts, creds)
	// If there was no error, or we had credentials, just return the error.
	if err == nil || ok {
		return err
	}
	// Image spec: [<registry>/]<repository>/<image>[:<version] so we count '/'
	explicitRegistry := (strings.Count(image, "/") == 2)
	// Hack, look for a private registry, and decorate the error with the lack of
	// credentials.  This is heuristic, and really probably could be done better
	// by talking to the registry API directly from the kubelet here.
	if explicitRegistry {
		return fmt.Errorf("image pull failed for %s, this may be because there are no credentials on this request.  details: (%v)", image, err)
	}
	return err
}

func (p throttledDockerPuller) Pull(image string) error {
	if p.limiter.CanAccept() {
		return p.puller.Pull(image)
	}
	return fmt.Errorf("pull QPS exceeded.")
}

func (p dockerPuller) IsImagePresent(image string) (bool, error) {
	_, err := p.client.InspectImage(image)
	if err == nil {
		return true, nil
	}
	// This is super brittle, but its the best we got.
	// TODO: Land code in the docker client to use docker.Error here instead.
	if err.Error() == "no such image" {
		return false, nil
	}
	return false, err
}

func (p throttledDockerPuller) IsImagePresent(name string) (bool, error) {
	return p.puller.IsImagePresent(name)
}

// DockerContainers is a map of containers
type DockerContainers map[DockerID]*docker.APIContainers

func (c DockerContainers) FindPodContainer(podFullName string, uid types.UID, containerName string) (*docker.APIContainers, bool, uint64) {
	for _, dockerContainer := range c {
		if len(dockerContainer.Names) == 0 {
			continue
		}
		// TODO(proppy): build the docker container name and do a map lookup instead?
		dockerName, hash, err := ParseDockerName(dockerContainer.Names[0])
		if err != nil {
			continue
		}
		if dockerName.PodFullName == podFullName &&
			(uid == "" || dockerName.PodUID == uid) &&
			dockerName.ContainerName == containerName {
			return dockerContainer, true, hash
		}
	}
	return nil, false, 0
}

const containerNamePrefix = "k8s"

func HashContainer(container *api.Container) uint64 {
	hash := adler32.New()
	util.DeepHashObject(hash, *container)
	return uint64(hash.Sum32())
}

// Creates a name which can be reversed to identify both full pod name and container name.
func BuildDockerName(dockerName KubeletContainerName, container *api.Container) string {
	containerName := dockerName.ContainerName + "." + strconv.FormatUint(HashContainer(container), 16)
	return fmt.Sprintf("%s_%s_%s_%s_%08x",
		containerNamePrefix,
		containerName,
		dockerName.PodFullName,
		dockerName.PodUID,
		rand.Uint32())
}

// Unpacks a container name, returning the pod full name and container name we would have used to
// construct the docker name. If we are unable to parse the name, an error is returned.
func ParseDockerName(name string) (dockerName *KubeletContainerName, hash uint64, err error) {
	// For some reason docker appears to be appending '/' to names.
	// If it's there, strip it.
	name = strings.TrimPrefix(name, "/")
	parts := strings.Split(name, "_")
	if len(parts) == 0 || parts[0] != containerNamePrefix {
		err = fmt.Errorf("failed to parse Docker container name %q into parts", name)
		return nil, 0, err
	}
	if len(parts) < 6 {
		// We have at least 5 fields.  We may have more in the future.
		// Anything with less fields than this is not something we can
		// manage.
		glog.Warningf("found a container with the %q prefix, but too few fields (%d): %q", containerNamePrefix, len(parts), name)
		err = fmt.Errorf("Docker container name %q has less parts than expected %v", name, parts)
		return nil, 0, err
	}

	nameParts := strings.Split(parts[1], ".")
	containerName := nameParts[0]
	if len(nameParts) > 1 {
		hash, err = strconv.ParseUint(nameParts[1], 16, 32)
		if err != nil {
			glog.Warningf("invalid container hash %q in container %q", nameParts[1], name)
		}
	}

	podFullName := parts[2] + "_" + parts[3]
	podUID := types.UID(parts[4])

	return &KubeletContainerName{podFullName, podUID, containerName}, hash, nil
}

// Get a docker endpoint, either from the string passed in, or $DOCKER_HOST environment variables
func getDockerEndpoint(dockerEndpoint string) string {
	var endpoint string
	if len(dockerEndpoint) > 0 {
		endpoint = dockerEndpoint
	} else if len(os.Getenv("DOCKER_HOST")) > 0 {
		endpoint = os.Getenv("DOCKER_HOST")
	} else {
		endpoint = "unix:///var/run/docker.sock"
	}
	glog.Infof("Connecting to docker on %s", endpoint)

	return endpoint
}

func ConnectToDockerOrDie(dockerEndpoint string) DockerInterface {
	if dockerEndpoint == "fake://" {
		return &FakeDockerClient{
			VersionInfo: []string{"apiVersion=1.16"},
		}
	}
	client, err := docker.NewClient(getDockerEndpoint(dockerEndpoint))
	if err != nil {
		glog.Fatal("Couldn't connect to docker.")
	}
	return client
}

// TODO(yifan): Move this to container.Runtime.
type ContainerCommandRunner interface {
	RunInContainer(containerID string, cmd []string) ([]byte, error)
	GetDockerServerVersion() ([]uint, error)
	ExecInContainer(containerID string, cmd []string, in io.Reader, out, err io.WriteCloser, tty bool) error
	PortForward(pod *kubecontainer.Pod, port uint16, stream io.ReadWriteCloser) error
}

func milliCPUToShares(milliCPU int64) int64 {
	if milliCPU == 0 {
		// zero milliCPU means unset. Use kernel default.
		return 0
	}
	// Conceptually (milliCPU / milliCPUToCPU) * sharesPerCPU, but factored to improve rounding.
	shares := (milliCPU * sharesPerCPU) / milliCPUToCPU
	if shares < minShares {
		return minShares
	}
	return shares
}

// GetKubeletDockerContainers lists all container or just the running ones.
// Returns a map of docker containers that we manage, keyed by container ID.
// TODO: Move this function with dockerCache to DockerManager.
func GetKubeletDockerContainers(client DockerInterface, allContainers bool) (DockerContainers, error) {
	result := make(DockerContainers)
	containers, err := client.ListContainers(docker.ListContainersOptions{All: allContainers})
	if err != nil {
		return nil, err
	}
	for i := range containers {
		container := &containers[i]
		if len(container.Names) == 0 {
			continue
		}
		// Skip containers that we didn't create to allow users to manually
		// spin up their own containers if they want.
		// TODO(dchen1107): Remove the old separator "--" by end of Oct
		if !strings.HasPrefix(container.Names[0], "/"+containerNamePrefix+"_") &&
			!strings.HasPrefix(container.Names[0], "/"+containerNamePrefix+"--") {
			glog.V(3).Infof("Docker Container: %s is not managed by kubelet.", container.Names[0])
			continue
		}
		result[DockerID(container.ID)] = container
	}
<<<<<<< HEAD
	return result, nil
=======
	return dockerContainer.ID, nil
}

// KillContainer kills a docker container with the given containerID.
// TODO(yifan): To use strong type for the containerID.
func KillContainer(client DockerInterface, containerID string,
	refManager *kubecontainer.RefManager, readinessManager *kubecontainer.ReadinessManager, recorder record.EventRecorder) error {
	glog.V(2).Infof("Killing container with id %q", containerID)
	readinessManager.RemoveReadiness(containerID)
	// Wait 10s for graceful stop before force killing.
	err := client.StopContainer(containerID, 10)
	ref, ok := refManager.GetRef(containerID)
	if !ok {
		glog.Warningf("No ref for pod '%v'", containerID)
	} else {
		// TODO: pass reason down here, and state, or move this call up the stack.
		recorder.Eventf(ref, "killing", "Killing %v", containerID)
	}
	return err
>>>>>>> 4c040c39
}<|MERGE_RESOLUTION|>--- conflicted
+++ resolved
@@ -536,10 +536,7 @@
 		}
 		result[DockerID(container.ID)] = container
 	}
-<<<<<<< HEAD
 	return result, nil
-=======
-	return dockerContainer.ID, nil
 }
 
 // KillContainer kills a docker container with the given containerID.
@@ -558,5 +555,4 @@
 		recorder.Eventf(ref, "killing", "Killing %v", containerID)
 	}
 	return err
->>>>>>> 4c040c39
 }