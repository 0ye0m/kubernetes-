--- conflicted
+++ resolved
@@ -43,39 +43,6 @@
 type PriorityResult struct {
 	Err             chan error
 	PrioritizeNodes schedulerapi.HostPriorityList
-<<<<<<< HEAD
-	lock            sync.Mutex
-	wg              sync.WaitGroup
-}
-
-type scheduleCache struct {
-	//channel size
-	size     int
-	nodeList *api.NodeList
-	sub      []chan *api.Node
-
-	fResult FitResult
-	pResult PriorityResult
-
-	//the amount of fit goroutings
-	fitDone *int32
-}
-
-func (g *genericScheduler) registerNodes(nodes *api.NodeList) {
-	g.sCache.nodeList = nodes
-	//g.sCache.fitDone = &int32(len(nodes.Items))
-	g.sCache.fResult.FailedPredicates = FailedPredicateMap{}
-	g.sCache.pResult.PrioritizeNodes = schedulerapi.HostPriorityList{}
-
-	g.sCache.sub = nil
-	for i := 0; i < g.sCache.size; i++ {
-		g.sCache.sub = append(g.sCache.sub, make(chan *api.Node, len(nodes.Items)))
-	}
-}
-
-func (c *scheduleCache) insert(a *api.Node) {
-	for _, s := range c.sub {
-=======
 }
 
 //parallel for findNodesThatFit and PrioritizeNodes
@@ -126,24 +93,14 @@
 //use for findNodesThatFit to insert the fited node.
 func (c *ResultChannel) Insert(a *api.Node) {
 	for _, s := range c.Sub {
->>>>>>> 9600cebf
 		s <- a
 	}
 }
 
-<<<<<<< HEAD
-func (c *scheduleCache) down() {
-	d := atomic.AddInt32(c.fitDone, -1)
-	if d == 0 {
-		for _, s := range c.sub {
-			close(s)
-		}
-=======
 //close util findNodesThatFit finsh
 func (c *ResultChannel) Close() {
 	for _, s := range c.Sub {
 		close(s)
->>>>>>> 9600cebf
 	}
 }
 
@@ -191,34 +148,6 @@
 		return "", err
 	}
 
-<<<<<<< HEAD
-	g.registerNodes(&nodes)
-
-	go findNodesThatFit(pod, machinesToPods, g.predicates, g.extenders, g.sCache)
-
-	go PrioritizeNodes(pod, machinesToPods, g.pods, g.prioritizers, g.extenders, g.sCache)
-
-	for {
-		select {
-		case fErr := <-g.sCache.fResult.Err:
-			if fErr != nil {
-				return "", fErr
-			}
-		case pErr := <-g.sCache.pResult.Err:
-			if pErr != nil {
-				return "", pErr
-			}
-			if len(g.sCache.pResult.PrioritizeNodes) == 0 {
-				return "", &FitResult{
-					Pod:              pod,
-					FailedPredicates: g.sCache.fResult.FailedPredicates,
-				}
-			}
-
-			return g.selectHost(g.sCache.pResult.PrioritizeNodes)
-		}
-	}
-=======
 	c := NewResultChannel(len(nodes.Items), len(g.prioritizers), len(g.extenders))
 
 	go findNodesThatFit(pod, machinesToPods, g.predicates, nodes, g.extenders, c)
@@ -244,7 +173,6 @@
 	}
 
 	return g.selectHost(c.PResult.PrioritizeNodes)
->>>>>>> 9600cebf
 }
 
 // This method takes a prioritized list of nodes and sorts them in reverse order based on scores
@@ -285,32 +213,6 @@
 
 // Filters the nodes to find the ones that fit based on the given predicate functions
 // Each node is passed through the predicate functions to determine if it is a fit
-<<<<<<< HEAD
-func findNodesThatFit(pod *api.Pod, machineToPods map[string][]*api.Pod, predicateFuncs map[string]algorithm.FitPredicate, extenders []algorithm.SchedulerExtender, c *scheduleCache) {
-	if len(extenders) != 0 {
-		for _, extender := range extenders {
-			filteredList, err := extender.Filter(pod, c.nodeList)
-			if err != nil {
-				c.fResult.Err <- err
-				return
-			}
-			if len(filteredList.Items) == 0 {
-				c.insert(nil)
-				return
-			}
-			c.nodeList = filteredList
-		}
-	}
-
-	length := int32(len(c.nodeList.Items))
-	c.fitDone = &length
-	for ix := range c.nodeList.Items {
-		go func(node *api.Node) {
-			defer c.down()
-			fits, failedPredicates, err := testNodeFit(pod, node, machineToPods, predicateFuncs)
-			if err != nil {
-				c.fResult.Err <- err
-=======
 func findNodesThatFit(pod *api.Pod, machineToPods map[string][]*api.Pod, predicateFuncs map[string]algorithm.FitPredicate, nodes api.NodeList, extenders []algorithm.SchedulerExtender, c *ResultChannel) {
 	if len(extenders) != 0 {
 		for _, extender := range extenders {
@@ -335,19 +237,10 @@
 			fits, failedPredicates, err := testNodeFit(pod, node, machineToPods, predicateFuncs)
 			if err != nil {
 				c.FResult.Err <- err
->>>>>>> 9600cebf
 				return
 			}
 
 			if fits {
-<<<<<<< HEAD
-				c.insert(node)
-			} else {
-				c.fResult.FailedPredicates[node.Name] = failedPredicates
-			}
-		}(&c.nodeList.Items[ix])
-	}
-=======
 				c.Insert(node)
 			} else {
 				c.FResult.FailedPredicates[node.Name] = failedPredicates
@@ -356,7 +249,6 @@
 	}
 	wg.Wait()
 	c.Close()
->>>>>>> 9600cebf
 }
 
 // Prioritizes the nodes by running the individual priority functions in parallel.
@@ -365,59 +257,18 @@
 // Each priority function can also have its own weight
 // The node scores returned by the priority function are multiplied by the weights to get weighted scores
 // All scores are finally combined (added) to get the total weighted scores of all nodes
-<<<<<<< HEAD
-func PrioritizeNodes(pod *api.Pod, machinesToPods map[string][]*api.Pod, podLister algorithm.PodLister, priorityConfigs []algorithm.PriorityConfig, extenders []algorithm.SchedulerExtender, c *scheduleCache) {
-=======
 func PrioritizeNodes(pod *api.Pod, machinesToPods map[string][]*api.Pod, podLister algorithm.PodLister, priorityConfigs []algorithm.PriorityConfig, extenders []algorithm.SchedulerExtender, c *ResultChannel) {
->>>>>>> 9600cebf
 
 	// If no priority configs are provided, then the EqualPriority function is applied
 	// This is required to generate the priority list in the required format
 	if len(priorityConfigs) == 0 && len(extenders) == 0 {
-<<<<<<< HEAD
-		result, err := EqualPriority(pod, machinesToPods, podLister, c.sub[0])
-		c.pResult.PrioritizeNodes = result
-		c.pResult.Err <- err
-=======
 		result, err := EqualPriority(pod, machinesToPods, podLister, c.Sub[0])
 		c.PResult.PrioritizeNodes = result
 		c.PResult.Err <- err
->>>>>>> 9600cebf
 		return
 	}
 
 	combinedScores := map[string]int{}
-<<<<<<< HEAD
-
-	c.pResult.wg.Add(c.size)
-	if len(extenders) != 0 {
-		go func() {
-			defer c.pResult.wg.Done()
-			var nodes api.NodeList
-			for node := range c.sub[len(priorityConfigs)] {
-				nodes.Items = append(nodes.Items, *node)
-			}
-
-			for _, extender := range extenders {
-				prioritizedList, weight, err := extender.Prioritize(pod, &nodes)
-				if err != nil {
-					// Prioritization errors from extender can be ignored, let k8s/other extenders determine the priorities
-					continue
-				}
-
-				c.pResult.lock.Lock()
-				defer c.pResult.lock.Unlock()
-				for _, hostEntry := range *prioritizedList {
-					combinedScores[hostEntry.Host] += hostEntry.Score * weight
-				}
-			}
-		}()
-	}
-
-	for ix := range priorityConfigs {
-		go func(ix int) {
-			defer c.pResult.wg.Done()
-=======
 	wg := sync.WaitGroup{}
 	lock := sync.Mutex{}
 
@@ -429,23 +280,12 @@
 		wg.Add(1)
 		go func(ix int) {
 			defer wg.Done()
->>>>>>> 9600cebf
 			weight := priorityConfigs[ix].Weight
 			// skip the priority function if the weight is specified as 0
 			if weight == 0 {
 				return
 			}
 			priorityFunc := priorityConfigs[ix].Function
-<<<<<<< HEAD
-			prioritizedList, err := priorityFunc(pod, machinesToPods, podLister, c.sub[ix])
-			if err != nil {
-				c.pResult.Err <- err
-				return
-			}
-
-			c.pResult.lock.Lock()
-			defer c.pResult.lock.Unlock()
-=======
 			prioritizedList, err := priorityFunc(pod, machinesToPods, podLister, c.Sub[ix])
 			if err != nil {
 				c.PResult.Err <- err
@@ -454,22 +294,11 @@
 
 			lock.Lock()
 			defer lock.Unlock()
->>>>>>> 9600cebf
 			for _, hostEntry := range prioritizedList {
 				combinedScores[hostEntry.Host] += hostEntry.Score * weight
 			}
 		}(ix)
 	}
-<<<<<<< HEAD
-	c.pResult.wg.Wait()
-
-	for host, score := range combinedScores {
-		glog.V(10).Infof("Host %s Score %d", host, score)
-		c.pResult.PrioritizeNodes = append(c.pResult.PrioritizeNodes, schedulerapi.HostPriority{Host: host, Score: score})
-	}
-
-	c.pResult.Err <- nil
-=======
 
 	if len(extenders) != 0 {
 		wg.Add(len(extenders))
@@ -506,7 +335,6 @@
 	}
 
 	c.PResult.Err <- nil
->>>>>>> 9600cebf
 }
 
 func getBestHosts(list schedulerapi.HostPriorityList) []string {
@@ -522,11 +350,7 @@
 }
 
 // EqualPriority is a prioritizer function that gives an equal weight of one to all nodes
-<<<<<<< HEAD
-func EqualPriority(_ *api.Pod, machinesToPods map[string][]*api.Pod, podLister algorithm.PodLister, nodes chan *api.Node) (schedulerapi.HostPriorityList, error) {
-=======
 func EqualPriority(_ *api.Pod, machinesToPods map[string][]*api.Pod, podLister algorithm.PodLister, nodes <-chan *api.Node) (schedulerapi.HostPriorityList, error) {
->>>>>>> 9600cebf
 	result := []schedulerapi.HostPriority{}
 
 	for node := range nodes {
